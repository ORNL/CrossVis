--- conflicted
+++ resolved
@@ -126,47 +126,10 @@
 
             if (orientation == Orientation.VERTICAL) {
 
-<<<<<<< HEAD
             }
 
             for (int i = 0; i < imageScrollPaneArray.length; i++) {
-=======
-                // get the current width of the MultiImagePanel
-                panelDimension.width = getWidth() - 1;
-
-                // initialize x, y for first image location
-                // !! not sure i will have to do this
-                int x = 0;
-                int y = 0;
-                int i = 0;
-                for (ImageInfo info : imageInfoMap.values()) {
-
-                    int width = (info.imageDimension.width < panelDimension.width) ? info.imageDimension.width : panelDimension.width;
-                    int height = (int) (width / info.aspectRatio);
-//                    double height = (double)(info.imageDimension.height * width) / info.imageDimension.width;
-                    info.screenRect = new Rectangle(x, y, width, height);
-
-//                    y += height + imageSpacing;
-                    y += width;
-                }
-
-                panelDimension.height = y;
-                setPreferredSize(panelDimension);
-
-                // Reverses the order of the images by "inverting" the y value of each image
-                for (ImageInfo info : imageInfoMap.values()) {
-                    info.screenRect = new Rectangle(info.screenRect.x, panelDimension.height - info.screenRect.y - info.screenRect.height, info.screenRect.width, info.screenRect.height);
-                }
-            }
-
-//            log.debug("Panel dimension:  " + panelDimension.toString());
-
-            System.out.println(this.getWidth());
-            System.out.println(this.getPreferredSize().getWidth());
-            System.out.println(panelDimension.getWidth());
-
-            for (int i = imageScrollPaneArray.length-1; i >= 0; i--) {
->>>>>>> 84105131
+
                 imageZoomArray[i] = new ImageZoomPanel();
                 imageZoomArray[i].setPreferredSize(new Dimension(2 * this.getWidth(), 2 * this.getWidth()));
 
@@ -195,12 +158,7 @@
 
                 this.add(imageScrollPaneArray[i]);
             }
-<<<<<<< HEAD
-=======
-
-            panelDimension.height = this.getWidth() * imageScrollPaneArray.length;
-            setPreferredSize(panelDimension);
->>>>>>> 84105131
+
         }
     }
 
