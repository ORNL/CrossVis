package gov.ornl.csed.cda.histogram;

import org.apache.commons.math3.stat.descriptive.DescriptiveStatistics;
import org.slf4j.Logger;
import org.slf4j.LoggerFactory;
import java.util.Arrays;

/**
 * Created by csg on 1/5/16.
 */
public class Histogram {
    private final static Logger log = LoggerFactory.getLogger(Histogram.class);

    private static double EPSILON = 0.000001;
    private String name;
    private double values[];
    private int numBins;
    private double binSize;

    private int binCounts[];
    private int maxBinCount;

    private double minValue;
    private double maxValue;
    private double mean;
    private double median;
    private double stDev;
    private double IQR;
    private double percentile25;
    private double percentile75;


    public Histogram(String name, double values[], int numBins) {
        this.name = name;
        this.values = values;
        this.numBins = numBins;
        minValue = Double.NaN;
        maxValue = Double.NaN;

        calculateStatistics();
    }

    public Histogram(String name, double values[], int numBins, double min, double max) {
        this.name = name;
        this.values = values;
        this.numBins = numBins;
        this.minValue = min;
        this.maxValue = max;

        calculateStatistics();
    }

    public int getBinCount(int i) {
        return binCounts[i];
    }

    public double getBinLowerBound(int i) {
        return minValue + (i * binSize);
    }

    public double getBinUpperBound(int i) {
        return minValue + ((i + 1) * binSize);
    }

    public double getMean() {
        return mean;
    }

    public double getMinValue() {
        return minValue;
    }

    public double getMaxValue() {
        return maxValue;
    }

    public double getMedian() {
        return median;
    }

    public double getStDev() {
        return stDev;
    }

    public double getIQR() {
        return IQR;
    }

    public int getNumBins() {
        return numBins;
    }

    public void setNumBins(int numBins) {
        this.numBins = numBins;
        calculateStatistics();
    }

    public void setValues (double values[]) {
        this.values = values;
        calculateStatistics();
    }

    public void setMinValue(double min) {
        this.minValue = min;
        calculateStatistics();
    }

<<<<<<< HEAD
    public void calculateStatistics() {
//        double data[] = new double[column.getRowCount()];
//        for (int i = 0; i < data.length; i++) {
//            data[i] = column.getDouble(i);
//        }

        distributionStats = new EmpiricalDistribution(binCount);
        distributionStats.load(values);
        descriptiveStats = new DescriptiveStatistics(values);

=======
    public void setMaxValue(double max) {
        this.maxValue = max;
        calculateStatistics();
>>>>>>> 0390af36
    }

    public int getMaxBinCount() {
        return maxBinCount;
    }

    public double getPercentile25() {
        return percentile25;
    }

    public double getPercentile75() {
        return percentile75;
    }

    public String getName() {
        return name;
    }

    public void calculateStatistics() {
        DescriptiveStatistics statistics = new DescriptiveStatistics(values);

        if (Double.isNaN(minValue)) {
            minValue = statistics.getMin();
        }

        if (Double.isNaN(maxValue)) {
            maxValue = statistics.getMax();
        }

        mean = statistics.getMean();
        median = statistics.getPercentile(50.);
        stDev = statistics.getStandardDeviation();
        IQR = statistics.getPercentile(75.) - statistics.getPercentile(25.);
        percentile25 = statistics.getPercentile(25.);
        percentile75 = statistics.getPercentile(75.);

        binCounts = new int[numBins];
        Arrays.fill(binCounts, 0);
        maxBinCount = 0;
        binSize = (maxValue - minValue) / numBins;

        for (double value : values) {
            int binIndex = (int)((value - minValue) / binSize);
            if (binIndex < 0) {
                // the value is smaller than the minValue
            } else if (binIndex >= numBins) {
                // if the value is equal to the max value increment the last bin
                if ((Math.abs(value - maxValue)) <= EPSILON) {
                    binCounts[numBins-1]++;
                    if (binCounts[numBins-1] > maxBinCount) {
                        maxBinCount = binCounts[numBins-1];
                    }
                }
            } else {
                binCounts[binIndex]++;
                if (binCounts[binIndex] > maxBinCount) {
                    maxBinCount = binCounts[binIndex];
                }
            }
        }
    }

    public static void main (String args[]) {
        double values[] = new double[] {162, 168, 177, 147, 189, 171, 173, 168, 178,
                184, 165, 173, 179, 166, 168, 165, 140, 190};
        Histogram histogram = new Histogram("Test", values, 5, 140, 190);
        for (int i = 0; i < histogram.getNumBins(); i++) {
            log.debug(i + ": " + histogram.getBinCount(i) + " [" + histogram.getBinLowerBound(i) +
            ", " + histogram.getBinUpperBound(i) + "]");
        }
    }
}<|MERGE_RESOLUTION|>--- conflicted
+++ resolved
@@ -105,22 +105,9 @@
         calculateStatistics();
     }
 
-<<<<<<< HEAD
-    public void calculateStatistics() {
-//        double data[] = new double[column.getRowCount()];
-//        for (int i = 0; i < data.length; i++) {
-//            data[i] = column.getDouble(i);
-//        }
-
-        distributionStats = new EmpiricalDistribution(binCount);
-        distributionStats.load(values);
-        descriptiveStats = new DescriptiveStatistics(values);
-
-=======
     public void setMaxValue(double max) {
         this.maxValue = max;
         calculateStatistics();
->>>>>>> 0390af36
     }
 
     public int getMaxBinCount() {
